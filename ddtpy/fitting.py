--- conflicted
+++ resolved
@@ -274,21 +274,10 @@
     # TODO i_fit is an option in DDT (could be only some phases) (was ddt.i_fit)
     i_fit = np.arange(data.nt)
     # Extracts sn and sky 
-<<<<<<< HEAD
-    n_fit = (i_fit).size
-    print np.where(x != 0)
-    for i_n in range(n_fit):
-        i_t = i_fit[i_n]
-        sn_sky = extract_eta_sn_sky(data, model, i_t, no_eta=True,
-                                    gal_model=x,
-                                    i_t_is_final_ref=ddt.is_final_ref[i_t],
-=======
-    
     for i_t in i_fit:
         sn_sky = extract_eta_sn_sky(data, i_t, no_eta=True,
                                     galaxy=x,
                                     i_t_is_final_ref=data.is_final_ref[i_t],
->>>>>>> 9b2bebb2
                                     update_ddt=True)
     
     # calculate residual 
